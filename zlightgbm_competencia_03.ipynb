--- conflicted
+++ resolved
@@ -243,11 +243,6 @@
     "    'learning_rate': 1.0,\n",
     "    'feature_fraction': 0.5,\n",
     "    \n",
-<<<<<<< HEAD
-    "    # Hiperparámetros específicos de zLightGBM\n",
-    "    'gradient_bound': 0.1,     # El freno de mano del score\n",
-    "    'canaritos': PARAM['qcanaritos'], # Algunos wrappers de Python requieren pasar este param si no lo detecta solo\n",
-=======
     "    # --- Parámetros Faltantes en tu versión anterior ---\n",
     "    'feature_pre_filter': False,      # CRÍTICO: Para igualar a R\n",
     "    'first_metric_only': False,       # Para igualar a R\n",
@@ -255,7 +250,6 @@
     "    # --- Hiperparámetros específicos de zLightGBM ---\n",
     "    'gradient_bound': 0.1,\n",
     "    'canaritos': PARAM['qcanaritos']  # CORRECCIÓN: Usar 'canaritos' para machar C++\n",
->>>>>>> 2776309c
     "}\n",
     "\n",
     "print(\"Entrenando zLightGBM...\")\n",
